
// @doc
//   http://w3c.github.io/aria-practices/#button
// @copyright
//   © 2016-2017 Jarosław Foksa

import {createElement, html, closest} from "../utils/element.js";
import {sleep} from "../utils/time.js";

let {max} = Math;
let easing = "cubic-bezier(0.4, 0, 0.2, 1)";

let shadowTemplate = html`
  <template>
    <link rel="stylesheet" href="node_modules/xel/stylesheets/x-button.css" data-vulcanize>
    <div id="ripples"></div>
    <slot></slot>

    <svg id="arrow" viewBox="0 0 100 100" preserveAspectRatio="none">
      <path id="arrow-path"></path>
    </svg>
  </template>
`;

// @events
//   toggle
export class XButtonElement extends HTMLElement {
  constructor() {
    super();

    this._shadowRoot = this.attachShadow({mode: "closed"});
    this._shadowRoot.append(document.importNode(shadowTemplate.content, true));

    for (let element of this._shadowRoot.querySelectorAll("[id]")) {
      this["#" + element.id] = element;
    }

    this.addEventListener("pointerdown", (event) => this._onPointerDown(event));
    this.addEventListener("click", (event) => this._onClick(event));
    this.addEventListener("keydown", (event) => this._onKeyDown(event));

    (async () => {
      await customElements.whenDefined("x-overlay");
      this["#overlay"] = createElement("x-overlay");
      this["#overlay"].style.background =  "rgba(0, 0, 0, 0)";
    })();

  }

  async connectedCallback() {
    this.setAttribute("tabindex", this.disabled ? "-1" : "0");
    this.setAttribute("role", "button");
    this.setAttribute("aria-disabled", this.disabled);

    if (this.parentElement && this.parentElement.localName === "a" && this.parentElement.tabIndex !== -1) {
      this.parentElement.tabIndex = -1;
    }

    this._updateArrowVisibility();
  }

  attributeChangedCallback(name) {
    if (name === "disabled") {
      this._onDisabledAttributeChange();
    }
  }

  /////////////////////////////////////////////////////////////////////////////////////////////////////////////////

  static get observedAttributes() {
    return ["disabled"];
  }

  // @info
  //   Direct ancestor <x-buttons> element.
  // @type
  //   XButtonsElement?
  get ownerButtons() {
<<<<<<< HEAD
    return this.closest( 'x-buttons' );
=======
    if (this.parentElement) {
      if (this.parentElement.localName === "x-buttons") {
        return this.parentElement;
      }
      else if (this.parentElement.localName === "x-box" && this.parentElement.parentElement) {
        if (this.parentElement.parentElement.localName === "x-buttons") {
          return this.parentElement.parentElement;
        }
      }
    }

    return null;
>>>>>>> 70f77925
  }

  // @info
  //   Values associated with this button.
  // @type
  //   string
  // @default
  //   null
  // @attribute
  get value() {
    return this.hasAttribute("value") ? this.getAttribute("value") : null;
  }
  set value(value) {
    value === null ? this.removeAttribute("value") : this.setAttribute("value", value);
  }

  // @info
  //   Whether this button is toggled.
  // @type
  //   boolean
  // @default
  //   false
  // @attribute
  get toggled() {
    return this.hasAttribute("toggled");
  }
  set toggled(toggled) {
    toggled ? this.setAttribute("toggled", "") : this.removeAttribute("toggled");
  }

  // @info
  //   Whether this button can be toggled on/off by the user (e.g. by clicking the button).
  // @type
  //   boolean
  // @default
  //   false
  // @attribute
  get togglable() {
    return this.hasAttribute("togglable");
  }
  set togglable(togglable) {
    togglable ? this.setAttribute("togglable", "") : this.removeAttribute("togglable");
  }

  // @info
  //   CSS skin to be used by this button.
  // @type
  //   string
  // @default
  //   ""
  // @attribute
  get skin() {
    return this.getAttribute("skin");
  }
  set skin(skin) {
    skin === null ? this.removeAttribute("skin") : this.setAttribute("skin", skin);
  }

  // @info
  //   Whether the this button has "mixed" state.
  // @type
  //   boolean
  // @default
  //   false
  // @attribute
  get mixed() {
    return this.hasAttribute("mixed");
  }
  set mixed(mixed) {
    mixed ? this.setAttribute("mixed", "") : this.removeAttribute("mixed");
  }

  // @info
  //   Whether this button is disabled.
  // @type
  //   boolean
  // @default
  //   false
  // @attribute
  get disabled() {
    return this.hasAttribute("disabled");
  }
  set disabled(disabled) {
    disabled ? this.setAttribute("disabled", "") : this.removeAttribute("disabled");
  }

  // @info
  //   Whether the menu or popup associated with this button is opened.
  // @type
  //   boolean
  // @attribute
  //   read-only
  get expanded() {
    return this.hasAttribute("expanded");
  }

  /////////////////////////////////////////////////////////////////////////////////////////////////////////////////

  _onDisabledAttributeChange() {
    this.setAttribute("tabindex", this.disabled ? "-1" : "0");
    this.setAttribute("aria-disabled", this.disabled);
  }

  _onPointerDown(event) {
    let popup = this.querySelector(":scope > x-menu, :scope > x-popover");

    if (popup && (popup.hasAttribute("closing") || popup.contains(event.target))) {
      return;
    }
    else if (event.target === this["#overlay"]) {
      this._onOverlayPointerDown(event);
    }
    else {
      this._onButtonPointerDown(event);
    }
  }

  _onClick(event) {
    let childPopup = this.querySelector(":scope > x-menu, :scope > x-popover");
    let closestMenu = event.target.closest("x-menu");
    let closestMenuItem = event.target.closest("x-menuitem");
    let closestPopover = event.target.closest("x-popover");

    if (childPopup && childPopup.hasAttribute("closing")) {
      return;
    }
    else if (event.target === this["#overlay"]) {
      return;
    }
    else if (closestMenu) {
      if (closestMenuItem) {
        this._onMenuItemClick(event);
      }
    }
    else if (closestPopover && this.contains(closestPopover)) {
      return;
    }
    else {
      this._onButtonClick(event);
    }
  }

  _onOverlayPointerDown(pointerDownEvent) {
    this.collapse();
  }

  async _onButtonPointerDown(pointerDownEvent) {
    if (pointerDownEvent.button !== 0) {
      pointerDownEvent.preventDefault();
      return;
    }

    if (this.querySelector(":scope > dialog[open]")) {
      event.preventDefault();
      return;
    }

    this.setPointerCapture(pointerDownEvent.pointerId);

    // Don't focus the widget with pointer, instead focus the closest ancestor focusable element as soon as
    // the button is released.
    if (this.matches(":focus") === false) {
      let ancestorFocusableElement = closest(this.parentNode, "*[tabindex]:not(a)");

      this.addEventListener("lostpointercapture", () => {
        if (ancestorFocusableElement) {
          ancestorFocusableElement.focus();
        }
        else {
          this.blur();
        }
      }, {once: true});
    }

    if (this.isExpandable()) {
      this.expand();
    }
    else {
      // Provide "pressed" attribute for theming purposes which acts like :active pseudo-class, but is guaranteed
      // to last at least 150ms.

      let pointerDownTimeStamp = Date.now();
      let isDown = true;

      this.addEventListener("lostpointercapture", async () => {
        isDown = false;
        let pressedTime = Date.now() - pointerDownTimeStamp;
        let minPressedTime = 150;

        if (pressedTime < minPressedTime) {
          await sleep(minPressedTime - pressedTime);
        }

        this.removeAttribute("pressed");
      }, {once: true});

      (async () => {
        if (this.ownerButtons) {
          if (this.ownerButtons.tracking === 0 || this.ownerButtons.tracking === 2) {
            await sleep(10);
          }
          else if (this.ownerButtons.tracking === 1 && (this.toggled === false || this.mixed)) {
            await sleep(10);
          }
        }
        else if (this.togglable) {
          await sleep(10);
        }

        if (isDown) {
          this.setAttribute("pressed", "");
        }
      })();
    }

    // Ripple
    {
      let triggerEffect = getComputedStyle(this).getPropertyValue("--trigger-effect").trim();

      if (triggerEffect === "ripple") {
        let rect = this["#ripples"].getBoundingClientRect();
        let size = max(rect.width, rect.height) * 1.5;
        let top  = pointerDownEvent.clientY - rect.y - size/2;
        let left = pointerDownEvent.clientX - rect.x - size/2;
        let whenLostPointerCapture = new Promise((r) => this.addEventListener("lostpointercapture", r, {once: true}));
        let delay = true;

        if (this.isExpandable() === false) {
          if (this.ownerButtons) {
            if (this.ownerButtons.tracking === 0 || this.ownerButtons.tracking === 2) {
              delay = false;
            }
            else if (this.ownerButtons.tracking === 1 && this.toggled === false) {
              delay = false;
            }
          }
          else if (this.togglable) {
            delay = false;
          }
        }

        let ripple = createElement("div");
        ripple.setAttribute("class", "ripple pointer-down-ripple");
        ripple.setAttribute("style", `width: ${size}px; height: ${size}px; top: ${top}px; left: ${left}px;`);

        this["#ripples"].append(ripple);
        this["#ripples"].style.contain = "strict";

        let inAnimation = ripple.animate(
          { transform: ["scale3d(0, 0, 0)", "none"]},
          { duration: 300, easing }
        );

        await whenLostPointerCapture;

        if (delay) {
          await inAnimation.finished;

          let outAnimation = ripple.animate(
            { opacity: [getComputedStyle(ripple).opacity, "0"]},
            { duration: 300, easing }
          );

          await outAnimation.finished;
        }

        ripple.remove();
      }

      else if (triggerEffect === "unbounded-ripple") {
        let bounds = this["#ripples"].getBoundingClientRect();
        let size = bounds.height * 1.25;
        let top  = (bounds.y + bounds.height/2) - bounds.y - size/2;
        let left = (bounds.x + bounds.width/2)  - bounds.x - size/2;
        let whenLostPointerCapture = new Promise((r) => this.addEventListener("lostpointercapture", r, {once: true}));

        let ripple = createElement("div");
        ripple.setAttribute("class", "ripple pointer-down-ripple");
        ripple.setAttribute("style", `width: ${size}px; height: ${size}px; top: ${top}px; left: ${left}px;`);

        this["#ripples"].append(ripple);
        this["#ripples"].style.contain = "none";

        // Workaround for buttons that change their color when toggled on/off.
        ripple.hidden = true;
        await sleep(20);
        ripple.hidden = false;

        let inAnimation = ripple.animate(
          { transform: ["scale(0)", "scale(1)"] },
          { duration: 200, easing }
        );

        await whenLostPointerCapture;
        await inAnimation.finished;

        let outAnimation = ripple.animate(
          { opacity: [getComputedStyle(ripple).opacity, "0"] },
          { duration: 200, easing }
        );

        await outAnimation.finished;
        ripple.remove();
      }
    }
  }

  async _onButtonClick(event) {
    let popup = this.querySelector(":scope > x-menu, :scope > x-popover");

    if (popup && popup.hasAttribute("closing")) {
      return;
    }

    // Toggle the button
    if (this.togglable) {
      this.removeAttribute("pressed");
      this.toggled = !this.toggled;
      this.dispatchEvent(new CustomEvent("toggle"));
    }

    // Ripple
    if (this["#ripples"].querySelector(".pointer-down-ripple") === null) {
      let triggerEffect = getComputedStyle(this).getPropertyValue("--trigger-effect").trim();

      if (triggerEffect === "ripple") {
        let rect = this["#ripples"].getBoundingClientRect();
        let size = max(rect.width, rect.height) * 1.5;
        let top  = (rect.y + rect.height/2) - rect.y - size/2;
        let left = (rect.x + rect.width/2) - rect.x - size/2;
        let delay = true;

        if (this.ownerButtons) {
          if (this.ownerButtons.tracking === 0 || this.ownerButtons.tracking === 2) {
            delay = false;
          }
          else if (this.ownerButtons.tracking === 1 && this.toggled === true) {
            delay = false;
          }
        }
        else if (this.togglable) {
          delay = false;
        }

        let ripple = createElement("div");
        ripple.setAttribute("class", "ripple click-ripple");
        ripple.setAttribute("style", `width: ${size}px; height: ${size}px; top: ${top}px; left: ${left}px;`);

        this["#ripples"].append(ripple);
        this["#ripples"].style.contain = "strict";

        let inAnimation = ripple.animate(
          { transform: ["scale3d(0, 0, 0)", "none"]},
          { duration: 300, easing }
        );

        if (delay) {
          await inAnimation.finished;

          let outAnimation = ripple.animate(
            { opacity: [getComputedStyle(ripple).opacity, "0"] },
            { duration: 300, easing }
          );

          await outAnimation.finished;
        }

        ripple.remove();
      }

      else if (triggerEffect === "unbounded-ripple") {
        let rect = this["#ripples"].getBoundingClientRect();
        let size = rect.height * 1.35;
        let top  = (rect.y + rect.height/2) - rect.y - size/2;
        let left = (rect.x + rect.width/2) - rect.x - size/2;

        let ripple = createElement("div");
        ripple.setAttribute("class", "ripple");
        ripple.setAttribute("style", `width: ${size}px; height: ${size}px; top: ${top}px; left: ${left}px;`);

        this["#ripples"].append(ripple);
        this["#ripples"].style.contain = "none";

        await ripple.animate(
          { transform: ["scale3d(0, 0, 0)", "none"] },
          { duration: 300, easing }
        ).finished;

        await ripple.animate(
          { opacity: [getComputedStyle(ripple).opacity, "0"] },
          { duration: 300, easing }
        ).finished;

        ripple.remove();
      }
    }
  }

  async _onMenuItemClick(event) {
    let item = event.target.closest("x-menuitem");
    let menu = this.querySelector(":scope > x-menu");

    if (!menu.hasAttribute("closing")) {
      this.collapse(item.whenTriggerEnd);
    }
  }

  _onKeyDown(event) {
    if (event.code === "Enter" || event.code === "Space" || event.code === "ArrowDown") {
      let menu = this.querySelector("x-menu");
      let popover = this.querySelector("x-popover");

      if (menu) {
        if (menu.opened === false) {
          event.preventDefault();
          this.expand().then(() => menu.focusFirstMenuItem());
        }
      }
      else if (popover) {
        if (popover.opened === false) {
          event.preventDefault();
          this.expand();
        }
      }
      else {
        event.preventDefault();
        this.click();
      }
    }

    else if (event.code === "Escape") {
      let menu = this.querySelector("x-menu");
      let popover = this.querySelector("x-popover");

      if (menu) {
        if (menu.opened) {
          event.preventDefault();
          this.collapse();
        }
      }
      else if (popover) {
        if (popover.opened) {
          event.preventDefault();
          this.collapse();
        }
      }
    }

    else if (event.code === "ArrowUp") {
      let menu = this.querySelector("x-menu");
      let popover = this.querySelector("x-popover");

      if (menu) {
        event.preventDefault();
        this.expand().then(() => menu.focusLastMenuItem());
      }
    }
  }

  /////////////////////////////////////////////////////////////////////////////////////////////////////////////////

  // @info
  //   Show the menu or popover associated with this button.
  expand() {
    return new Promise( async (resolve) => {
      if (this._canExpandMenu()) {
        let menu = this.querySelector("x-menu");

        if (menu) {
          this._wasFocusedBeforeExpanding = this.matches(":focus");
          this.setAttribute("expanded", "");

          this["#overlay"].ownerElement = menu;
          this["#overlay"].show(false);

          await menu.openNextToElement(this, "vertical", 3);
          menu.focus();
        }
      }
      else if (this._canExpandPopover()) {
        let popover = this.querySelector("x-popover");

        if (popover) {
          this._wasFocusedBeforeExpanding = this.matches(":focus");
          this.setAttribute("expanded", "");

          this["#overlay"].ownerElement = popover;
          this["#overlay"].show(false);

          await popover.open(this);
          popover.focus();
        }
      }
      else if (this._canExpandDialog()) {
        let dialog = this.querySelector("dialog");
        dialog.showModal();
      }

      resolve();
    });
  }

  // @info
  //   Hide the menu or popover associated with this button.
  collapse(delay = null) {
    return new Promise(async (resolve) => {
      let popup = null;

      if (this._canCollapseMenu()) {
        popup = this.querySelector("x-menu");
      }
      else if (this._canCollapsePopover()) {
        popup = this.querySelector("x-popover");
      }

      if (popup) {
        popup.setAttribute("closing", "");

        await delay;
        await popup.close();

        this["#overlay"].hide(false);
        this.removeAttribute("expanded");

        if (this._wasFocusedBeforeExpanding) {
          this.focus();
        }
        else {
          let ancestorFocusableElement = closest(this.parentNode, "[tabindex]");

          if (ancestorFocusableElement) {
            ancestorFocusableElement.focus();
          }
        }

        popup.removeAttribute("closing");
      }

      resolve();
    });
  }

  isExpandable() {
    return this.querySelector(":scope > x-menu x-menuitem, :scope > x-popover, :scope > dialog") !== null;
  }

  _canExpandMenu() {
    if (this.disabled) {
      return false;
    }
    else {
      let menu = this.querySelector(":scope > x-menu");
      let item = this.querySelector(":scope > x-menu x-menuitem");
      return menu !== null && item !== null && !menu.hasAttribute("opened") && !menu.hasAttribute("closing");
    }
  }

  _canExpandPopover() {
    if (this.disabled) {
      return false;
    }
    else {
      let popover = this.querySelector("x-popover");
      return popover !== null && !popover.hasAttribute("opened") && !popover.hasAttribute("closing");
    }
  }

  _canExpandDialog() {
    if (this.disabled) {
      return false;
    }
    else {
      let dialog = this.querySelector("dialog");
      return dialog !== null && !dialog.hasAttribute("open") && !dialog.hasAttribute("closing");
    }
  }

  _canCollapseMenu() {
    if (this.disabled) {
      return false;
    }
    else {
      let menu = this.querySelector(":scope > x-menu");
      return menu !== null && menu.opened; /* && menu.hasAttribute("closing") === false; */
    }
  }

  _canCollapsePopover() {
    if (this.disabled) {
      return false;
    }
    else {
      let popover = this.querySelector("x-popover");
      return popover !== null && popover.opened === true; /* && popover.hasAttribute("closing") === false; */
    }
  }

  /////////////////////////////////////////////////////////////////////////////////////////////////////////////////

  _updateArrowVisibility() {
    let menu = this.querySelector("x-menu");
    let popover = this.querySelector("x-popover");
    this["#arrow"].style.display = (menu === null && popover === null) ? "none" : null;
  }
}

customElements.define("x-button", XButtonElement);<|MERGE_RESOLUTION|>--- conflicted
+++ resolved
@@ -76,9 +76,6 @@
   // @type
   //   XButtonsElement?
   get ownerButtons() {
-<<<<<<< HEAD
-    return this.closest( 'x-buttons' );
-=======
     if (this.parentElement) {
       if (this.parentElement.localName === "x-buttons") {
         return this.parentElement;
@@ -91,7 +88,6 @@
     }
 
     return null;
->>>>>>> 70f77925
   }
 
   // @info
